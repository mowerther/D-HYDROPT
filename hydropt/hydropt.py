--- conflicted
+++ resolved
@@ -245,11 +245,7 @@
     '''weighted residuals'''
     
     return (f(**x)-y)/(1/np.sqrt(w))
-<<<<<<< HEAD
-    
-=======
-
->>>>>>> d754803e
+
 class InversionModel:
     def __init__(self, fwd_model, minimizer, loss=_residual, band_model='rrs'):
         self._fwd_model = fwd_model
@@ -268,8 +264,6 @@
         y - rrs to invert
         w - weights to wavebands
         jac - use analytical expression of jacobian if available
-
-        https://stackoverflow.com/questions/51883058/l1-norm-instead-of-l2-norm-for-cost-function-in-regression-model
         '''
         loss_fun = lambda x, y, f: self._loss(dict(x.valuesdict()), y, f, w)
         if jac:
